--- conflicted
+++ resolved
@@ -1,6 +1,6 @@
 # Futures Explained in 200 Lines of Rust
 
-This book aims to explain `Future`s in Rust using an example driven approach,
+This book aims to explain Futures in Rust using an example driven approach,
 exploring why they're designed the way they are, and how they work. We'll also
 take a look at some of the alternatives we have when dealing with concurrency
 in programming.
@@ -57,13 +57,8 @@
 ## Credits and thanks
 
 I'd like to take this chance to thank the people behind `mio`, `tokio`,
-<<<<<<< HEAD
-`async_std`, `Futures`, `libc`, `crossbeam` which underpins so much of the
-async ecosystem and rarely gets enough praise in my eyes.
-=======
-`async_std`, `Future`s, `libc`, `crossbeam` which underpins so much of the
+`async_std`, `futures`, `libc`, `crossbeam` which underpins so much of the
 async ecosystem and and rarely gets enough praise in my eyes.
->>>>>>> 8dfc2f8e
 
 A special thanks to [jonhoo](https://twitter.com/jonhoo) who was kind enough to
 give me some valuable feedback on a very early draft of this book. He has not
